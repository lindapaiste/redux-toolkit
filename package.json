{
  "name": "@rtk-incubator/simple-query",
  "version": "0.0.1",
  "license": "MIT",
  "author": "Lenz Weber",
  "main": "dist/index.js",
  "typings": "dist/index.d.ts",
  "files": [
    "dist",
    "src"
  ],
  "engines": {
    "node": ">=10"
  },
  "scripts": {
    "start": "tsdx watch",
    "build": "tsdx build",
    "test": "tsdx test",
    "lint": "tsdx lint",
    "prepare": "tsdx build; ./prepare-examples.sh",
    "size": "size-limit",
    "format": "prettier --write \"src/**/*.ts\"",
    "analyze": "size-limit --why"
  },
  "husky": {
    "hooks": {
      "pre-commit": "tsdx lint"
    }
  },
  "prettier": {
    "printWidth": 120,
    "semi": true,
    "singleQuote": true,
    "trailingComma": "es5"
  },
  "module": "dist/rtk_simple-query.esm.js",
  "size-limit": [
    {
      "path": "dist/rtk_simple-query.cjs.production.min.js",
      "limit": "10 KB"
    },
    {
      "path": "dist/rtk_simple-query.esm.js",
      "limit": "10 KB"
    }
  ],
  "peerDependencies": {
    "react": "^16.14.0 || ^17.0.0",
    "react-dom": "^16.14.0 || ^17.0.0",
    "react-redux": "^7.2.1"
  },
<<<<<<< HEAD
  "jest": {
    "modulePathIgnorePatterns": [
      "examples"
    ]
=======

  "peerDependenciesMeta": {
    "react": {
      "optional": true
    },
    "react-dom": {
      "optional": true
    },
    "react-redux": {
      "optional": true
    }
>>>>>>> 109fbc54
  },
  "devDependencies": {
    "@reduxjs/toolkit": "https://pkg.csb.dev/reduxjs/redux-toolkit/commit/2c869f4d/@reduxjs/toolkit",
    "@size-limit/preset-small-lib": "^4.6.0",
    "@testing-library/react": "^11.1.0",
    "@testing-library/react-hooks": "^3.4.2",
    "@types/react-redux": "^7.1.9",
    "husky": "^4.3.0",
    "react": "^16.14.0 || 17.0.0",
    "react-dom": "^16.14.0 || 17.0.0",
    "react-redux": "^7.2.1",
    "react-test-renderer": "^17.0.1",
    "size-limit": "^4.6.0",
    "ts-node": "^9.0.0",
    "tsdx": "^0.14.1",
    "tslib": "^2.0.3"
  },
  "resolutions": {
    "typescript": "^4.0.3",
    "prettier": "2.1.2",
    "@typescript-eslint/parser": "4.4.1"
  }
}<|MERGE_RESOLUTION|>--- conflicted
+++ resolved
@@ -49,13 +49,11 @@
     "react-dom": "^16.14.0 || ^17.0.0",
     "react-redux": "^7.2.1"
   },
-<<<<<<< HEAD
   "jest": {
     "modulePathIgnorePatterns": [
       "examples"
     ]
-=======
-
+  },
   "peerDependenciesMeta": {
     "react": {
       "optional": true
@@ -66,7 +64,6 @@
     "react-redux": {
       "optional": true
     }
->>>>>>> 109fbc54
   },
   "devDependencies": {
     "@reduxjs/toolkit": "https://pkg.csb.dev/reduxjs/redux-toolkit/commit/2c869f4d/@reduxjs/toolkit",
