import type { AnyAction, ThunkAction, ThunkDispatch } from '@reduxjs/toolkit'
import { createSelector } from '@reduxjs/toolkit'
import type { DependencyList } from 'react'
import {
  useCallback,
  useEffect,
  useLayoutEffect,
  useMemo,
  useRef,
  useState,
} from 'react'
import { QueryStatus, skipToken } from '@reduxjs/toolkit/query'
import type {
  QuerySubState,
  SubscriptionOptions,
  QueryKeys,
  RootState,
} from '@reduxjs/toolkit/dist/query/core/apiState'
import type {
  EndpointDefinitions,
  MutationDefinition,
  QueryDefinition,
  QueryArgFrom,
  ResultTypeFrom,
} from '@reduxjs/toolkit/dist/query/endpointDefinitions'
import type {
  QueryResultSelectorResult,
  MutationResultSelectorResult,
  SkipToken,
} from '@reduxjs/toolkit/dist/query/core/buildSelectors'
import type {
  QueryActionCreatorResult,
  MutationActionCreatorResult,
} from '@reduxjs/toolkit/dist/query/core/buildInitiate'
import { shallowEqual } from 'react-redux'
import type { Api } from '@reduxjs/toolkit/dist/query/apiTypes'
import type {
  Id,
  NoInfer,
  Override,
} from '@reduxjs/toolkit/dist/query/tsHelpers'
import type {
  ApiEndpointMutation,
  ApiEndpointQuery,
  CoreModule,
  PrefetchOptions,
} from '@reduxjs/toolkit/dist/query/core/module'
import type { ReactHooksModuleOptions } from './module'
import { useShallowStableValue } from './useShallowStableValue'
import type { UninitializedValue } from './constants'
import { UNINITIALIZED_VALUE } from './constants'

// Copy-pasted from React-Redux
export const useIsomorphicLayoutEffect =
  typeof window !== 'undefined' &&
  typeof window.document !== 'undefined' &&
  typeof window.document.createElement !== 'undefined'
    ? useLayoutEffect
    : useEffect

export interface QueryHooks<
  Definition extends QueryDefinition<any, any, any, any, any>
> {
  useQuery: UseQuery<Definition>
  useLazyQuery: UseLazyQuery<Definition>
  useQuerySubscription: UseQuerySubscription<Definition>
  useLazyQuerySubscription: UseLazyQuerySubscription<Definition>
  useQueryState: UseQueryState<Definition>
}

export interface MutationHooks<
  Definition extends MutationDefinition<any, any, any, any, any>
> {
  useMutation: UseMutation<Definition>
}

/**
 * A React hook that automatically triggers fetches of data from an endpoint, 'subscribes' the component to the cached data, and reads the request status and cached data from the Redux store. The component will re-render as the loading status changes and the data becomes available.
 *
 * The query arg is used as a cache key. Changing the query arg will tell the hook to re-fetch the data if it does not exist in the cache already, and the hook will return the data for that query arg once it's available.
 *
 * This hook combines the functionality of both [`useQueryState`](#usequerystate) and [`useQuerySubscription`](#usequerysubscription) together, and is intended to be used in the majority of situations.
 *
 * #### Features
 *
 * - Automatically triggers requests to retrieve data based on the hook argument and whether cached data exists by default
 * - 'Subscribes' the component to keep cached data in the store, and 'unsubscribes' when the component unmounts
 * - Accepts polling/re-fetching options to trigger automatic re-fetches when the corresponding criteria is met
 * - Returns the latest request status and cached data from the Redux store
 * - Re-renders as the request status changes and data becomes available
 */
export type UseQuery<D extends QueryDefinition<any, any, any, any>> = <
  R extends Record<string, any> = UseQueryStateDefaultResult<D>
>(
  arg: QueryArgFrom<D> | SkipToken,
  options?: UseQuerySubscriptionOptions & UseQueryStateOptions<D, R>
) => UseQueryStateResult<D, R> & ReturnType<UseQuerySubscription<D>>

interface UseQuerySubscriptionOptions extends SubscriptionOptions {
  /**
   * Prevents a query from automatically running.
   *
   * @remarks
   * When `skip` is true (or `skipToken` is passed in as `arg`):
   *
   * - **If the query has cached data:**
   *   * The cached data **will not be used** on the initial load, and will ignore updates from any identical query until the `skip` condition is removed
   *   * The query will have a status of `uninitialized`
   *   * If `skip: false` is set after skipping the initial load, the cached result will be used
   * - **If the query does not have cached data:**
   *   * The query will have a status of `uninitialized`
   *   * The query will not exist in the state when viewed with the dev tools
   *   * The query will not automatically fetch on mount
   *   * The query will not automatically run when additional components with the same query are added that do run
   *
   * @example
   * ```tsx
   * // codeblock-meta title="Skip example"
   * const Pokemon = ({ name, skip }: { name: string; skip: boolean }) => {
   *   const { data, error, status } = useGetPokemonByNameQuery(name, {
   *     skip,
   *   });
   *
   *   return (
   *     <div>
   *       {name} - {status}
   *     </div>
   *   );
   * };
   * ```
   */
  skip?: boolean
  /**
   * Defaults to `false`. This setting allows you to control whether if a cached result is already available, RTK Query will only serve a cached result, or if it should `refetch` when set to `true` or if an adequate amount of time has passed since the last successful query result.
   * - `false` - Will not cause a query to be performed _unless_ it does not exist yet.
   * - `true` - Will always refetch when a new subscriber to a query is added. Behaves the same as calling the `refetch` callback or passing `forceRefetch: true` in the action creator.
   * - `number` - **Value is in seconds**. If a number is provided and there is an existing query in the cache, it will compare the current time vs the last fulfilled timestamp, and only refetch if enough time has elapsed.
   *
   * If you specify this option alongside `skip: true`, this **will not be evaluated** until `skip` is false.
   */
  refetchOnMountOrArgChange?: boolean | number
}

/**
 * A React hook that automatically triggers fetches of data from an endpoint, and 'subscribes' the component to the cached data.
 *
 * The query arg is used as a cache key. Changing the query arg will tell the hook to re-fetch the data if it does not exist in the cache already.
 *
 * Note that this hook does not return a request status or cached data. For that use-case, see [`useQuery`](#usequery) or [`useQueryState`](#usequerystate).
 *
 * #### Features
 *
 * - Automatically triggers requests to retrieve data based on the hook argument and whether cached data exists by default
 * - 'Subscribes' the component to keep cached data in the store, and 'unsubscribes' when the component unmounts
 * - Accepts polling/re-fetching options to trigger automatic re-fetches when the corresponding criteria is met
 */
export type UseQuerySubscription<
  D extends QueryDefinition<any, any, any, any>
> = (
  arg: QueryArgFrom<D> | SkipToken,
  options?: UseQuerySubscriptionOptions
) => Pick<QueryActionCreatorResult<D>, 'refetch'>

export type UseLazyQueryLastPromiseInfo<
  D extends QueryDefinition<any, any, any, any>
> = {
  lastArg: QueryArgFrom<D>
}

/**
 * A React hook similar to [`useQuery`](#usequery), but with manual control over when the data fetching occurs.
 *
 * This hook includes the functionality of [`useLazyQuerySubscription`](#uselazyquerysubscription).
 *
 * #### Features
 *
 * - Manual control over firing a request to retrieve data
 * - 'Subscribes' the component to keep cached data in the store, and 'unsubscribes' when the component unmounts
 * - Returns the latest request status and cached data from the Redux store
 * - Re-renders as the request status changes and data becomes available
 * - Accepts polling/re-fetching options to trigger automatic re-fetches when the corresponding criteria is met and the fetch has been manually called at least once
 *
 */
export type UseLazyQuery<D extends QueryDefinition<any, any, any, any>> = <
  R = UseQueryStateDefaultResult<D>
>(
  options?: SubscriptionOptions & Omit<UseQueryStateOptions<D, R>, 'skip'>
) => [
  (arg: QueryArgFrom<D>) => void,
  UseQueryStateResult<D, R>,
  UseLazyQueryLastPromiseInfo<D>
]

/**
 * A React hook similar to [`useQuerySubscription`](#usequerysubscription), but with manual control over when the data fetching occurs.
 *
 * Note that this hook does not return a request status or cached data. For that use-case, see [`useLazyQuery`](#uselazyquery).
 *
 * #### Features
 *
 * - Manual control over firing a request to retrieve data
 * - 'Subscribes' the component to keep cached data in the store, and 'unsubscribes' when the component unmounts
 * - Accepts polling/re-fetching options to trigger automatic re-fetches when the corresponding criteria is met and the fetch has been manually called at least once
 */
export type UseLazyQuerySubscription<
  D extends QueryDefinition<any, any, any, any>
> = (
  options?: SubscriptionOptions
) => readonly [
  (arg: QueryArgFrom<D>) => void,
  QueryArgFrom<D> | UninitializedValue
]

export type QueryStateSelector<
  R extends Record<string, any>,
  D extends QueryDefinition<any, any, any, any>
> = (state: UseQueryStateDefaultResult<D>) => R

/**
 * A React hook that reads the request status and cached data from the Redux store. The component will re-render as the loading status changes and the data becomes available.
 *
 * Note that this hook does not trigger fetching new data. For that use-case, see [`useQuery`](#usequery) or [`useQuerySubscription`](#usequerysubscription).
 *
 * #### Features
 *
 * - Returns the latest request status and cached data from the Redux store
 * - Re-renders as the request status changes and data becomes available
 */
export type UseQueryState<D extends QueryDefinition<any, any, any, any>> = <
  R = UseQueryStateDefaultResult<D>
>(
  arg: QueryArgFrom<D> | SkipToken,
  options?: UseQueryStateOptions<D, R>
) => UseQueryStateResult<D, R>

export type UseQueryStateOptions<
  D extends QueryDefinition<any, any, any, any>,
  R extends Record<string, any>
> = {
  /**
   * Prevents a query from automatically running.
   *
   * @remarks
   * When skip is true:
   *
   * - **If the query has cached data:**
   *   * The cached data **will not be used** on the initial load, and will ignore updates from any identical query until the `skip` condition is removed
   *   * The query will have a status of `uninitialized`
   *   * If `skip: false` is set after skipping the initial load, the cached result will be used
   * - **If the query does not have cached data:**
   *   * The query will have a status of `uninitialized`
   *   * The query will not exist in the state when viewed with the dev tools
   *   * The query will not automatically fetch on mount
   *   * The query will not automatically run when additional components with the same query are added that do run
   *
   * @example
   * ```ts
   * // codeblock-meta title="Skip example"
   * const Pokemon = ({ name, skip }: { name: string; skip: boolean }) => {
   *   const { data, error, status } = useGetPokemonByNameQuery(name, {
   *     skip,
   *   });
   *
   *   return (
   *     <div>
   *       {name} - {status}
   *     </div>
   *   );
   * };
   * ```
   */
  skip?: boolean
  /**
   * `selectFromResult` allows you to get a specific segment from a query result in a performant manner.
   * When using this feature, the component will not rerender unless the underlying data of the selected item has changed.
   * If the selected item is one element in a larger collection, it will disregard changes to elements in the same collection.
   *
   * @example
   * ```ts
   * // codeblock-meta title="Using selectFromResult to extract a single result"
   * function PostsList() {
   *   const { data: posts } = api.useGetPostsQuery();
   *
   *   return (
   *     <ul>
   *       {posts?.data?.map((post) => (
   *         <PostById key={post.id} id={post.id} />
   *       ))}
   *     </ul>
   *   );
   * }
   *
   * function PostById({ id }: { id: number }) {
   *   // Will select the post with the given id, and will only rerender if the given posts data changes
   *   const { post } = api.useGetPostsQuery(undefined, {
   *     selectFromResult: ({ data }) => ({ post: data?.find((post) => post.id === id) }),
   *   });
   *
   *   return <li>{post?.name}</li>;
   * }
   * ```
   */
  selectFromResult?: QueryStateSelector<R, D>
}

export type UseQueryStateResult<
  _ extends QueryDefinition<any, any, any, any>,
  R
> = NoInfer<R>

type UseQueryStateBaseResult<D extends QueryDefinition<any, any, any, any>> =
  QuerySubState<D> & {
    /**
     * Query has not started yet.
     */
    isUninitialized: false
    /**
     * Query is currently loading for the first time. No data yet.
     */
    isLoading: false
    /**
     * Query is currently fetching, but might have data from an earlier request.
     */
    isFetching: false
    /**
     * Query has data from a successful load.
     */
    isSuccess: false
    /**
     * Query is currently in "error" state.
     */
    isError: false
  }

type UseQueryStateDefaultResult<D extends QueryDefinition<any, any, any, any>> =
  Id<
    | Override<
        Extract<
          UseQueryStateBaseResult<D>,
          { status: QueryStatus.uninitialized }
        >,
        { isUninitialized: true }
      >
    | Override<
        UseQueryStateBaseResult<D>,
        | { isLoading: true; isFetching: boolean; data: undefined }
        | ({
            isSuccess: true
            isFetching: boolean
            error: undefined
          } & Required<
            Pick<UseQueryStateBaseResult<D>, 'data' | 'fulfilledTimeStamp'>
          >)
        | ({ isError: true } & Required<
            Pick<UseQueryStateBaseResult<D>, 'error'>
          >)
      >
  > & {
    /**
     * @deprecated will be removed in the next version
     * please use the `isLoading`, `isFetching`, `isSuccess`, `isError`
     * and `isUninitialized` flags instead
     */
    status: QueryStatus
  }

export type MutationStateSelector<
  R extends Record<string, any>,
  D extends MutationDefinition<any, any, any, any>
> = (state: MutationResultSelectorResult<D>) => R

export type UseMutationStateOptions<
  D extends MutationDefinition<any, any, any, any>,
  R extends Record<string, any>
> = {
  selectFromResult?: MutationStateSelector<R, D>
}

export type UseMutationStateResult<
  D extends MutationDefinition<any, any, any, any>,
  R
> = NoInfer<R> & {
  originalArgs?: QueryArgFrom<D>
}

/**
 * A React hook that lets you trigger an update request for a given endpoint, and subscribes the component to read the request status from the Redux store. The component will re-render as the loading status changes.
 *
 * #### Features
 *
 * - Manual control over firing a request to alter data on the server or possibly invalidate the cache
 * - 'Subscribes' the component to keep cached data in the store, and 'unsubscribes' when the component unmounts
 * - Returns the latest request status and cached data from the Redux store
 * - Re-renders as the request status changes and data becomes available
 */
export type UseMutation<D extends MutationDefinition<any, any, any, any>> = <
  R extends Record<string, any> = MutationResultSelectorResult<D>
>(
  options?: UseMutationStateOptions<D, R>
) => readonly [
  (arg: QueryArgFrom<D>) => MutationActionCreatorResult<D>,
  UseMutationStateResult<D, R>
]

const defaultQueryStateSelector: QueryStateSelector<any, any> = (x) => x
const defaultMutationStateSelector: MutationStateSelector<any, any> = (x) => x

const queryStatePreSelector = (
  currentState: QueryResultSelectorResult<any>,
  lastResult: UseQueryStateDefaultResult<any>
): UseQueryStateDefaultResult<any> => {
  // data is the last known good request result we have tracked - or if none has been tracked yet the last good result for the current args
  const data =
    (currentState.isSuccess ? currentState.data : lastResult?.data) ??
    currentState.data

  // isFetching = true any time a request is in flight
  const isFetching = currentState.isLoading
  // isLoading = true only when loading while no data is present yet (initial load with no data in the cache)
  const isLoading = !data && isFetching
  // isSuccess = true when data is present
  const isSuccess = currentState.isSuccess || (isFetching && !!data)

  return {
    ...currentState,
    data,
    isFetching,
    isLoading,
    isSuccess,
  } as UseQueryStateDefaultResult<any>
}

/**
 * Wrapper around `defaultQueryStateSelector` to be used in `useQuery`.
 * We want the initial render to already come back with
 * `{ isUninitialized: false, isFetching: true, isLoading: true }`
 * to prevent that the library user has to do an additional check for `isUninitialized`/
 */
const noPendingQueryStateSelector: QueryStateSelector<any, any> = (
  selected
) => {
  if (selected.isUninitialized) {
    return {
      ...selected,
      isUninitialized: false,
      isFetching: true,
      isLoading: true,
      status: QueryStatus.pending,
    } as any
  }
  return selected
}

type GenericPrefetchThunk = (
  endpointName: any,
  arg: any,
  options: PrefetchOptions
) => ThunkAction<void, any, any, AnyAction>

/**
 *
 * @param opts.api - An API with defined endpoints to create hooks for
 * @param opts.moduleOptions.batch - The version of the `batchedUpdates` function to be used
 * @param opts.moduleOptions.useDispatch - The version of the `useDispatch` hook to be used
 * @param opts.moduleOptions.useSelector - The version of the `useSelector` hook to be used
 * @returns An object containing functions to generate hooks based on an endpoint
 */
export function buildHooks<Definitions extends EndpointDefinitions>({
  api,
  moduleOptions: {
    batch,
    useDispatch,
    useSelector,
    useStore,
    unstable__sideEffectsInRender,
    unstable__suspense,
  },
}: {
  api: Api<any, Definitions, any, any, CoreModule>
  moduleOptions: Required<ReactHooksModuleOptions>
}) {
  const usePossiblyImmediateEffect: (
    effect: () => void | undefined,
    deps?: DependencyList
  ) => void =
    unstable__sideEffectsInRender || unstable__suspense
      ? (cb) => cb()
      : useEffect

  return { buildQueryHooks, buildMutationHook, usePrefetch }

  function usePrefetch<EndpointName extends QueryKeys<Definitions>>(
    endpointName: EndpointName,
    defaultOptions?: PrefetchOptions
  ) {
    const dispatch = useDispatch<ThunkDispatch<any, any, AnyAction>>()
    const stableDefaultOptions = useShallowStableValue(defaultOptions)

    return useCallback(
      (arg: any, options?: PrefetchOptions) =>
        dispatch(
          (api.util.prefetch as GenericPrefetchThunk)(endpointName, arg, {
            ...stableDefaultOptions,
            ...options,
          })
        ),
      [endpointName, dispatch, stableDefaultOptions]
    )
  }

  function buildQueryHooks(name: string): QueryHooks<any> {
    const useQuerySubscription: UseQuerySubscription<any> = (
      arg: any,
      {
        refetchOnReconnect,
        refetchOnFocus,
        refetchOnMountOrArgChange,
        skip = false,
        pollingInterval = 0,
      } = {}
    ) => {
      const { initiate } = api.endpoints[name] as ApiEndpointQuery<
        QueryDefinition<any, any, any, any, any>,
        Definitions
      >
      const dispatch = useDispatch<ThunkDispatch<any, any, AnyAction>>()
      const stableArg = useShallowStableValue(skip ? skipToken : arg)
      const stableSubscriptionOptions = useShallowStableValue({
        refetchOnReconnect,
        refetchOnFocus,
        pollingInterval,
      })

      const promiseRef = useRef<QueryActionCreatorResult<any>>()

      usePossiblyImmediateEffect((): void | undefined => {
        const lastPromise = promiseRef.current

        if (stableArg === skipToken) {
          lastPromise?.unsubscribe()
          promiseRef.current = undefined
          return
        }

        const lastSubscriptionOptions = promiseRef.current?.subscriptionOptions

        if (!lastPromise || lastPromise.arg !== stableArg) {
          lastPromise?.unsubscribe()
          const promise = dispatch(
            initiate(stableArg, {
              subscriptionOptions: stableSubscriptionOptions,
              forceRefetch: refetchOnMountOrArgChange,
            })
          )
          promiseRef.current = promise
        } else if (stableSubscriptionOptions !== lastSubscriptionOptions) {
          lastPromise.updateSubscriptionOptions(stableSubscriptionOptions)
        }
      }, [
        dispatch,
        initiate,
        refetchOnMountOrArgChange,
        stableArg,
        stableSubscriptionOptions,
      ])

      useEffect(() => {
        return () => {
          promiseRef.current?.unsubscribe()
          promiseRef.current = undefined
        }
      }, [])

      const ret = useMemo(
        () => ({
          /**
           * A method to manually refetch data for the query
           */
          refetch: () => void promiseRef.current?.refetch(),
        }),
        []
      )

      if (unstable__suspense && promiseRef.current?.resolved === false) {
        throw promiseRef.current
      }

      return ret
    }

    const useLazyQuerySubscription: UseLazyQuerySubscription<any> = ({
      refetchOnReconnect,
      refetchOnFocus,
      pollingInterval = 0,
    } = {}) => {
      const { initiate } = api.endpoints[name] as ApiEndpointQuery<
        QueryDefinition<any, any, any, any, any>,
        Definitions
      >
      const dispatch = useDispatch<ThunkDispatch<any, any, AnyAction>>()

      const [arg, setArg] = useState<any>(UNINITIALIZED_VALUE)
      const promiseRef = useRef<QueryActionCreatorResult<any> | undefined>()

      const stableSubscriptionOptions = useShallowStableValue({
        refetchOnReconnect,
        refetchOnFocus,
        pollingInterval,
      })

      usePossiblyImmediateEffect(() => {
        const lastSubscriptionOptions = promiseRef.current?.subscriptionOptions

        if (stableSubscriptionOptions !== lastSubscriptionOptions) {
          promiseRef.current?.updateSubscriptionOptions(
            stableSubscriptionOptions
          )
        }
      }, [stableSubscriptionOptions])

      const subscriptionOptionsRef = useRef(stableSubscriptionOptions)
      usePossiblyImmediateEffect(() => {
        subscriptionOptionsRef.current = stableSubscriptionOptions
      }, [stableSubscriptionOptions])

      const trigger = useCallback(
        function (arg: any, preferCacheValue = false) {
          batch(() => {
            promiseRef.current?.unsubscribe()

            promiseRef.current = dispatch(
              initiate(arg, {
                subscriptionOptions: subscriptionOptionsRef.current,
                forceRefetch: !preferCacheValue,
              })
            )
            setArg(arg)
          })
        },
        [dispatch, initiate]
      )

      /* cleanup on unmount */
      useEffect(() => {
        return () => {
          promiseRef?.current?.unsubscribe()
        }
      }, [])

      /* if "cleanup on unmount" was triggered from a fast refresh, we want to reinstate the query */
      useEffect(() => {
        if (arg !== UNINITIALIZED_VALUE && !promiseRef.current) {
          trigger(arg, true)
        }
      }, [arg, trigger])

      const ret = useMemo(() => [trigger, arg] as const, [trigger, arg])

      if (unstable__suspense && promiseRef.current?.resolved === false) {
        throw promiseRef.current
      }

      return ret
    }

    const useQueryState: UseQueryState<any> = (
      arg: any,
      { skip = false, selectFromResult = defaultQueryStateSelector } = {}
    ) => {
      const { select } = api.endpoints[name] as ApiEndpointQuery<
        QueryDefinition<any, any, any, any, any>,
        Definitions
      >
      const stableArg = useShallowStableValue(skip ? skipToken : arg)

      const lastValue = useRef<any>()

      const selectDefaultResult = useMemo(
        () =>
          createSelector(
            [select(stableArg), (_: any, lastResult: any) => lastResult],
            queryStatePreSelector
          ),
        [select, stableArg]
      )

      const querySelector = useMemo(
        () => createSelector([selectDefaultResult], selectFromResult),
        [selectDefaultResult, selectFromResult]
      )

      const currentState = useSelector(
        (state: RootState<Definitions, any, any>) =>
          querySelector(state, lastValue.current),
        shallowEqual
      )

      const store = useStore()
      const newLastValue = selectDefaultResult(
        store.getState(),
        lastValue.current
      )
      useIsomorphicLayoutEffect(() => {
        lastValue.current = newLastValue
      }, [newLastValue])

      return currentState
    }

    return {
      useQueryState,
      useQuerySubscription,
      useLazyQuerySubscription,
      useLazyQuery(options) {
        const [trigger, arg] = useLazyQuerySubscription(options)
        const queryStateResults = useQueryState(arg, {
          ...options,
          skip: arg === UNINITIALIZED_VALUE,
        })

        const info = useMemo(() => ({ lastArg: arg }), [arg])
        return useMemo(
          () => [trigger, queryStateResults, info],
          [trigger, queryStateResults, info]
        )
      },
      useQuery(arg, options) {
        const querySubscriptionResults = useQuerySubscription(arg, options)
        const queryStateResults = useQueryState(arg, {
          selectFromResult:
            arg === skipToken || options?.skip
              ? undefined
              : noPendingQueryStateSelector,
          ...options,
        })
        return useMemo(
          () => ({ ...queryStateResults, ...querySubscriptionResults }),
          [queryStateResults, querySubscriptionResults]
        )
      },
    }
  }

  function buildMutationHook(name: string): UseMutation<any> {
    return ({ selectFromResult = defaultMutationStateSelector } = {}) => {
      const { select, initiate } = api.endpoints[name] as ApiEndpointMutation<
        MutationDefinition<any, any, any, any, any>,
        Definitions
      >
      const dispatch = useDispatch<ThunkDispatch<any, any, AnyAction>>()
      const [requestId, setRequestId] = useState<string>()

      const promiseRef = useRef<MutationActionCreatorResult<any>>()

      useEffect(() => {
        return () => {
          promiseRef.current?.unsubscribe()
          promiseRef.current = undefined
        }
      }, [])

      const triggerMutation = useCallback(
        function (arg) {
          let promise: MutationActionCreatorResult<any>
          batch(() => {
            promiseRef?.current?.unsubscribe()
            promise = dispatch(initiate(arg))
            promiseRef.current = promise
            setRequestId(promise.requestId)
          })
          return promise!
        },
        [dispatch, initiate]
      )

      const mutationSelector = useMemo(
        () =>
          createSelector([select(requestId || skipToken)], (subState) =>
            selectFromResult(subState)
          ),
        [select, requestId, selectFromResult]
      )

      const currentState = useSelector(mutationSelector, shallowEqual)
      const originalArgs = promiseRef.current?.arg.originalArgs
      const finalState = useMemo(
        () => ({
          ...currentState,
          originalArgs,
        }),
        [currentState, originalArgs]
      )

<<<<<<< HEAD
      const ret = useMemo(
        () => [triggerMutation, currentState] as const,
        [triggerMutation, currentState]
      )

      if (unstable__suspense && promiseRef.current?.resolved === false) {
        throw promiseRef.current
      }

      return ret
=======
      return useMemo(
        () => [triggerMutation, finalState],
        [triggerMutation, finalState]
      )
>>>>>>> 2cef448f
    }
  }
}<|MERGE_RESOLUTION|>--- conflicted
+++ resolved
@@ -791,10 +791,9 @@
         [currentState, originalArgs]
       )
 
-<<<<<<< HEAD
       const ret = useMemo(
-        () => [triggerMutation, currentState] as const,
-        [triggerMutation, currentState]
+        () => [triggerMutation, finalState] as const,
+        [triggerMutation, finalState]
       )
 
       if (unstable__suspense && promiseRef.current?.resolved === false) {
@@ -802,12 +801,6 @@
       }
 
       return ret
-=======
-      return useMemo(
-        () => [triggerMutation, finalState],
-        [triggerMutation, finalState]
-      )
->>>>>>> 2cef448f
     }
   }
 }